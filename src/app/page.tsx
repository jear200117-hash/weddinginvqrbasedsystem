--- conflicted
+++ resolved
@@ -1026,28 +1026,16 @@
             <div className="flex items-center justify-center">
               <div className="space-y-2">
                 {[
-<<<<<<< HEAD
-                  { time: "11:00 AM", label: "Ceremony", icon: <Heart className="w-6 h-6 stroke-[1.5]" />, description: "Our Lady of Lourdes Parish" },
-                  { time: "12:30 PM", label: "Cocktails", icon: <Martini className="w-6 h-6 stroke-[1.5]" />, description: "Welcome Reception" },
-                  { time: "1:00 PM", label: "Photos", icon: <Camera className="w-6 h-6 stroke-[1.5]" />, description: "Wedding Portraits" },
-                  { time: "2:00 PM", label: "Reception", icon: <Utensils className="w-6 h-6 stroke-[1.5]" />, description: "Palacio Cristal Del AQUILA" },
-                  { time: "2:30 PM", label: "Speeches", icon: <Mic className="w-6 h-6 stroke-[1.5]" />, description: "Toasts & Well Wishes" },
-                  { time: "3:00 PM", label: "Cake Cutting", icon: <Cake className="w-6 h-6 stroke-[1.5]" />, description: "Sweet Celebration" },
-                  { time: "4:00 PM", label: "First Dance", icon: <Music className="w-6 h-6 stroke-[1.5]" />, description: "Our Special Moment" },
-                  { time: "6:00 PM", label: "Send Off", icon: <Car className="w-6 h-6 stroke-[1.5]" />, description: "Farewell & Thanks" },
-                  { time: "6:30 PM", label: "After Party", icon: <PartyPopper className="w-6 h-6 stroke-[1.5]" />, description: "Night Party" },
-=======
                   { time: "10:45 AM", label: "Arrivals", icon: <Car className="w-6 h-6 stroke-[1.5]" />, description: "Arrival" },
                         { time: "11:00 AM", label: "Ceremony", icon: <Heart className="w-6 h-6 stroke-[1.5]" />, description: "Our Lady of Lourdes Parish" },
                         { time: "12:30 PM", label: "Photos", icon: <Camera className="w-6 h-6 stroke-[1.5]" />, description: "Wedding Portraits" },
-                        { time: "2:00 PM", label: "Reception", icon: <Utensils className="w-6 h-6 stroke-[1.5]" />, description: "AQUILA Crystal Palace" },
+                        { time: "2:00 PM", label: "Reception", icon: <Utensils className="w-6 h-6 stroke-[1.5]" />, description: "Palacio Cristal Del AQUILA" },
                   { time: "2:30 PM", label: "Cocktails", icon: <Martini className="w-6 h-6 stroke-[1.5]" />, description: "Welcome Reception" },
                         
                         { time: "3:30 PM", label: "Wedding Program", icon: <Megaphone className="w-6 h-6 stroke-[1.5]" />, description: "Wedding Program" },
                         { time: "5:00 PM", label: "Dinner", icon: <UtensilsCrossed className="w-6 h-6 stroke-[1.5]" />, description: "Dinner" },
                         { time: "6:00 PM", label: "Speeches", icon: <Mic className="w-6 h-6 stroke-[1.5]" />, description: "Toasts & Well Wishes" },
                         { time: "7:00 PM", label: "After Party", icon: <PartyPopper className="w-6 h-6 stroke-[1.5]" />, description: "Night Party" },
->>>>>>> 8591a64a
                 ].map((item, idx) => (
                   <motion.div
                     key={idx}
